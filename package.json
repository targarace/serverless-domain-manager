{
  "name": "serverless-domain-manager",
<<<<<<< HEAD
  "version": "1.1.5",
=======
  "version": "1.1.4",
>>>>>>> 99850818
  "engines": {
    "node": ">=4.0"
  },
  "description": "Serverless plugin for managing custom domains with API Gateways.",
  "author": "Amplify Education Inc",
  "license": "MIT",
  "repository": {
    "type": "git",
    "url": "https://github.com/amplify-education/serverless-domain-manager"
  },
  "keywords": [
    "serverless plugin custom domain",
    "custom domain",
    "serverless plugins",
    "api gateway",
    "lambda",
    "aws",
    "aws lambda",
    "amazon",
    "amazon web services",
    "serverless.com",
    "domain manager"
  ],
  "main": "index.js",
  "bin": {},
  "scripts": {
    "test": "node ./node_modules/istanbul/lib/cli.js cover _mocha -- -R spec && node ./node_modules/istanbul/lib/cli.js check-coverage --line 70 coverage/coverage.json",
    "lint": "eslint ."
  },
  "devDependencies": {
    "aws-sdk-mock": "^1.6.1",
    "chai": "^3.5.0",
    "eslint": "^3.18.0",
    "eslint-config-airbnb": "^14.1.0",
    "eslint-plugin-import": "^2.2.0",
    "eslint-plugin-jsx-a11y": "^4.0.0",
    "eslint-plugin-react": "^6.10.3",
    "istanbul": "^0.4.5",
    "mocha": "^2.2.5"
  },
  "dependencies": {
    "aws-sdk": "^2.2.33"
  }
}<|MERGE_RESOLUTION|>--- conflicted
+++ resolved
@@ -1,10 +1,6 @@
 {
   "name": "serverless-domain-manager",
-<<<<<<< HEAD
   "version": "1.1.5",
-=======
-  "version": "1.1.4",
->>>>>>> 99850818
   "engines": {
     "node": ">=4.0"
   },
