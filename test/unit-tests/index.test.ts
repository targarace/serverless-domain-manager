--- conflicted
+++ resolved
@@ -62,11 +62,8 @@
     service: {
       custom: {
         customDomain: {
-<<<<<<< HEAD
+          apiType: customDomainOptions.apiType,
           autoDomain: customDomainOptions.autoDomain,
-=======
-          apiType: customDomainOptions.apiType,
->>>>>>> 25766419
           basePath: customDomainOptions.basePath,
           certificateArn: customDomainOptions.certificateArn,
           certificateName: customDomainOptions.certificateName,
@@ -1491,15 +1488,25 @@
     });
 
     it("updateCloudFormationOutputs should call createDomain when autoDomain is true", async () => {
-      AWS.mock("APIGateway", "getDomainName", (params, callback) => {
-        callback(null, { domainName: "fake_domain", distributionDomainName: "fake_dist_name" });
-      });
-      const plugin = constructPlugin({ domainName: "test_domain", autoDomain: true });
-      plugin.initializeVariables();
+      AWS.mock("ApiGatewayV2", "getDomainName", (params, callback) => {
+        callback(null, params);
+      });
+      const plugin = constructPlugin({
+        autoDomain: true,
+        basePath: "test_basepath",
+        createRoute53Record: false,
+        domainName: "test_domain",
+        restApiId: "test_rest_api_id",
+      });
+      plugin.initializeVariables();
+
       plugin.apigateway = new aws.APIGateway();
+      plugin.apigatewayV2 = new aws.ApiGatewayV2();
       plugin.cloudformation = new aws.CloudFormation();
-      plugin.givenDomainName = plugin.serverless.service.custom.customDomain.domainName;
-      const spy = chai.spy.on(plugin, "createDomain");
+
+      plugin.domains[0].apiMapping = {ApiMappingId: "test_mapping_id"};
+
+      const spy = chai.spy.on(plugin.apigatewayV2, "getDomainName");
 
       await plugin.updateCloudFormationOutputs();
 
@@ -1508,53 +1515,131 @@
     });
 
     it("updateCloudFormationOutputs should not call createDomain when autoDomain is not true", async () => {
-      AWS.mock("APIGateway", "getDomainName", (params, callback) => {
-        callback(null, { domainName: "fake_domain", distributionDomainName: "fake_dist_name" });
-      });
-      const plugin = constructPlugin({ autoDomain: false, domainName: "test_domain" });
-      plugin.initializeVariables();
+      AWS.mock("ApiGatewayV2", "getDomainName", (params, callback) => {
+        callback(null, params);
+      });
+
+      const plugin = constructPlugin({
+        autoDomain: false,
+        basePath: "test_basepath",
+        createRoute53Record: false,
+        domainName: "test_domain",
+        restApiId: "test_rest_api_id",
+      });
+      plugin.initializeVariables();
+
       plugin.apigateway = new aws.APIGateway();
+      plugin.apigatewayV2 = new aws.ApiGatewayV2();
       plugin.cloudformation = new aws.CloudFormation();
-      plugin.givenDomainName = plugin.serverless.service.custom.customDomain.domainName;
-      const spy = chai.spy.on(plugin, "createDomain");
+
+      plugin.domains[0].apiMapping = {ApiMappingId: "test_mapping_id"};
+
+      const spy1 = chai.spy.on(plugin.apigateway, "createDomainName");
+      const spy2 = chai.spy.on(plugin.apigatewayV2, "createDomainName");
 
       await plugin.updateCloudFormationOutputs();
 
       expect(plugin.serverless.service.custom.customDomain.autoDomain).to.equal(false);
-      expect(spy).to.not.have.been.called();
+      expect(spy1).to.have.not.been.called();
+      expect(spy2).to.have.not.been.called();
     });
 
     it("removeBasePathMapping should call deleteDomain when autoDomain is true", async () => {
-      AWS.mock("APIGateway", "deleteBasePathMapping", (params, callback) => {
-        callback(null, params);
-      });
-      AWS.mock("APIGateway", "getDomainName", (params, callback) => {
-        callback(null, { domainName: "fake_domain", distributionDomainName: "fake_dist_name" });
-      });
-      AWS.mock("APIGateway", "deleteDomainName", (params, callback) => {
-        callback(null, params);
-      });
-      const plugin = constructPlugin({ autoDomain: true, createRoute53Record: false, domainName: "test_domain" });
-      plugin.initializeVariables();
-      plugin.apigateway = new aws.APIGateway();
-      plugin.givenDomainName = plugin.serverless.service.custom.customDomain.domainName;
-      const spy = chai.spy.on(plugin, "deleteDomain");
-
-      await plugin.removeBasePathMapping();
+      AWS.mock("CloudFormation", "describeStackResource", (params, callback) => {
+        callback(null, {
+          StackResourceDetail:
+          {
+            LogicalResourceId: "ApiGatewayRestApi",
+            PhysicalResourceId: "test_rest_api_id",
+          },
+        });
+      });
+      AWS.mock("ApiGatewayV2", "getApiMappings", (params, callback) => {
+        callback(null, {
+          Items: [
+            { ApiId: "test_rest_api_id", MappingKey: "test", ApiMappingId: "test_mapping_id", Stage: "test" },
+          ],
+        });
+      });
+      AWS.mock("ApiGatewayV2", "deleteApiMapping", (params, callback) => {
+        callback(null, params);
+      });
+      AWS.mock("ApiGatewayV2", "deleteDomainName", (params, callback) => {
+        callback(null, params);
+      });
+      AWS.mock("ApiGatewayV2", "getDomainName", (params, callback) => {
+        callback(null, params);
+      });
+
+      const plugin = constructPlugin({
+        autoDomain: true,
+        basePath: "test_basepath",
+        createRoute53Record: false,
+        domainName: "test_domain",
+        restApiId: "test_rest_api_id",
+      });
+      plugin.initializeVariables();
+
+      plugin.apigatewayV2 = new aws.ApiGatewayV2();
+      plugin.cloudformation = new aws.CloudFormation();
+
+      plugin.domains[0].apiMapping = {ApiMappingId: "test_mapping_id"};
+
+      const spy = chai.spy.on(plugin.apigatewayV2, "deleteDomainName");
+
+      await plugin.removeBasePathMappings();
 
       expect(plugin.serverless.service.custom.customDomain.autoDomain).to.equal(true);
-      expect(spy).to.have.been.called();
+      expect(spy).to.have.been.called.with({DomainName: "test_domain"});
     });
 
     it("removeBasePathMapping should not call deleteDomain when autoDomain is not true", async () => {
-      const plugin = constructPlugin({ autoDomain: false });
-      plugin.initializeVariables();
-      const spy = chai.spy.on(plugin, "deleteDomain");
-
-      await plugin.removeBasePathMapping();
+      AWS.mock("CloudFormation", "describeStackResource", (params, callback) => {
+        callback(null, {
+          StackResourceDetail:
+          {
+            LogicalResourceId: "ApiGatewayRestApi",
+            PhysicalResourceId: "test_rest_api_id",
+          },
+        });
+      });
+      AWS.mock("ApiGatewayV2", "getApiMappings", (params, callback) => {
+        callback(null, {
+          Items: [
+            { ApiId: "test_rest_api_id", MappingKey: "test", ApiMappingId: "test_mapping_id", Stage: "test" },
+          ],
+        });
+      });
+      AWS.mock("ApiGatewayV2", "deleteApiMapping", (params, callback) => {
+        callback(null, params);
+      });
+      AWS.mock("ApiGatewayV2", "deleteDomainName", (params, callback) => {
+        callback(null, params);
+      });
+      AWS.mock("ApiGatewayV2", "getDomainName", (params, callback) => {
+        callback(null, params);
+      });
+
+      const plugin = constructPlugin({
+        autoDomain: false,
+        basePath: "test_basepath",
+        createRoute53Record: false,
+        domainName: "test_domain",
+        restApiId: "test_rest_api_id",
+      });
+      plugin.initializeVariables();
+
+      plugin.apigatewayV2 = new aws.ApiGatewayV2();
+      plugin.cloudformation = new aws.CloudFormation();
+
+      plugin.domains[0].apiMapping = {ApiMappingId: "test_mapping_id"};
+
+      const spy = chai.spy.on(plugin.apigatewayV2, "deleteDomainName");
+
+      await plugin.removeBasePathMappings();
 
       expect(plugin.serverless.service.custom.customDomain.autoDomain).to.equal(false);
-      expect(spy).to.not.have.been.called();
+      expect(spy).to.have.not.been.called();
     });
 
     afterEach(() => {
