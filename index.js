--- conflicted
+++ resolved
@@ -46,7 +46,6 @@
 
   initializeVariables() {
     if (!this.initialized) {
-<<<<<<< HEAD
       this.enabled = this.evaluateEnabled();
       if (this.isEnabled) {
         // Sets the credentials for AWS resources.
@@ -55,18 +54,9 @@
         this.apigateway = new AWS.APIGateway();
         this.route53 = new AWS.Route53();
         this.setGivenDomainName(this.serverless.service.custom.customDomain.domainName);
+        this.setEndpointType(this.serverless.service.custom.customDomain.endpointType);
+        this.setAcmRegion();
       }
-=======
-      // Sets the credentials for AWS resources.
-      const awsCreds = this.serverless.providers.aws.getCredentials();
-      AWS.config.update(awsCreds);
-      this.apigateway = new AWS.APIGateway();
-      this.route53 = new AWS.Route53();
-      this.setGivenDomainName(this.serverless.service.custom.customDomain.domainName);
-      this.setEndpointType(this.serverless.service.custom.customDomain.endpointType);
-      this.setAcmRegion();
-
->>>>>>> 923bf9dc
       this.initialized = true;
     }
   }
@@ -112,12 +102,10 @@
 
   createDomain() {
     this.initializeVariables();
-<<<<<<< HEAD
-    if (! this.enabled)
+    if (!this.enabled) {
       return this.reportDisabled();
-=======
+    }
     let domain = null;
->>>>>>> 923bf9dc
     const createDomainName = this.getCertArn().then(data => this.createDomainName(data));
     return createDomainName
       .catch((err) => {
@@ -135,13 +123,10 @@
 
   deleteDomain() {
     this.initializeVariables();
-<<<<<<< HEAD
-    if (! this.enabled)
+    if (!this.enabled) {
       return this.reportDisabled();
-=======
-
+    }
     let domain = null;
->>>>>>> 923bf9dc
     return this.getDomain().then((data) => {
       domain = data;
       return this.migrateRecordType(domain);
@@ -177,13 +162,10 @@
 
   setUpBasePathMapping() {
     this.initializeVariables();
-<<<<<<< HEAD
-    if (! this.enabled)
+    if (!this.enabled) {
       return this.reportDisabled();
-=======
-
+    }
     let domain = null;
->>>>>>> 923bf9dc
     return this.getDomain().then((data) => {
       domain = data;
       return this.migrateRecordType(domain);
@@ -237,8 +219,9 @@
    */
   domainSummary() {
     this.initializeVariables();
-    if (! this.enabled)
+    if (!this.enabled) {
       return this.reportDisabled();
+    }
     return this.getDomain().then((data) => {
       this.serverless.cli.consoleLog(chalk.yellow.underline('Serverless Domain Manager Summary'));
 
